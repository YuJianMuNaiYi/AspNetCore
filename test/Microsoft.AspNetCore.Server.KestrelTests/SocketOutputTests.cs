// Copyright (c) .NET Foundation. All rights reserved.
// Licensed under the Apache License, Version 2.0. See License.txt in the project root for license information.

using System;
using System.Collections.Generic;
using System.Threading;
using System.Threading.Tasks;
using Microsoft.AspNetCore.Server.Kestrel;
using Microsoft.AspNetCore.Server.Kestrel.Http;
using Microsoft.AspNetCore.Server.Kestrel.Infrastructure;
using Microsoft.AspNetCore.Server.Kestrel.Networking;
using Microsoft.AspNetCore.Server.KestrelTests.TestHelpers;
using Xunit;

namespace Microsoft.AspNetCore.Server.KestrelTests
{
    public class SocketOutputTests
    {
        [Fact]
        public void CanWrite1MB()
        {
            // This test was added because when initially implementing write-behind buffering in
            // SocketOutput, the write callback would never be invoked for writes larger than
            // _maxBytesPreCompleted even after the write actually completed.

            // Arrange
            var mockLibuv = new MockLibuv
            {
                OnWrite = (socket, buffers, triggerCompleted) =>
                {
                    triggerCompleted(0);
                    return 0;
                }
            };

            using (var kestrelEngine = new KestrelEngine(mockLibuv, new TestServiceContext()))
            using (var memory = new MemoryPool2())
            {
                kestrelEngine.Start(count: 1);

                var kestrelThread = kestrelEngine.Threads[0];
                var socket = new MockSocket(kestrelThread.Loop.ThreadId, new TestKestrelTrace());
                var trace = new KestrelTrace(new TestKestrelTrace());
                var ltp = new LoggingThreadPool(trace);
                var socketOutput = new SocketOutput(kestrelThread, socket, memory, null, 0, trace, ltp, new Queue<UvWriteReq>());

                // I doubt _maxBytesPreCompleted will ever be over a MB. If it is, we should change this test.
                var bufferSize = 1048576;
                var buffer = new ArraySegment<byte>(new byte[bufferSize], 0, bufferSize);
                var completedWh = new ManualResetEventSlim();

                // Act
                socketOutput.WriteAsync(buffer, default(CancellationToken)).ContinueWith(
                    (t) =>
                    {
                        Assert.Null(t.Exception);
                        completedWh.Set();
                    }
                );

                // Assert
                Assert.True(completedWh.Wait(1000));
            }
        }

        [Fact]
        public void WritesDontCompleteImmediatelyWhenTooManyBytesAreAlreadyPreCompleted()
        {
            // This should match _maxBytesPreCompleted in SocketOutput
            var maxBytesPreCompleted = 65536;
            var completeQueue = new Queue<Action<int>>();

            // Arrange
            var mockLibuv = new MockLibuv
            {
                OnWrite = (socket, buffers, triggerCompleted) =>
                {
                    completeQueue.Enqueue(triggerCompleted);
                    return 0;
                }
            };

            using (var kestrelEngine = new KestrelEngine(mockLibuv, new TestServiceContext()))
            using (var memory = new MemoryPool2())
            {
                kestrelEngine.Start(count: 1);

                var kestrelThread = kestrelEngine.Threads[0];
                var socket = new MockSocket(kestrelThread.Loop.ThreadId, new TestKestrelTrace());
                var trace = new KestrelTrace(new TestKestrelTrace());
                var ltp = new LoggingThreadPool(trace);
                var socketOutput = new SocketOutput(kestrelThread, socket, memory, null, 0, trace, ltp, new Queue<UvWriteReq>());

                var bufferSize = maxBytesPreCompleted;
                var buffer = new ArraySegment<byte>(new byte[bufferSize], 0, bufferSize);
                var completedWh = new ManualResetEventSlim();
                Action<Task> onCompleted = (Task t) =>
                {
                    Assert.Null(t.Exception);
                    completedWh.Set();
                };

                // Act 
                socketOutput.WriteAsync(buffer, default(CancellationToken)).ContinueWith(onCompleted);
                // Assert
                // The first write should pre-complete since it is <= _maxBytesPreCompleted.
                Assert.True(completedWh.Wait(1000));
                // Arrange
                completedWh.Reset();
                // Act
                socketOutput.WriteAsync(buffer, default(CancellationToken)).ContinueWith(onCompleted);
                // Assert 
                // Too many bytes are already pre-completed for the second write to pre-complete.
                Assert.False(completedWh.Wait(1000));
                // Act
                completeQueue.Dequeue()(0);
                // Assert
                // Finishing the first write should allow the second write to pre-complete.
                Assert.True(completedWh.Wait(1000));
            }
        }
        
        [Fact]
        public async Task WritesDontCompleteImmediatelyWhenTooManyBytesIncludingNonImmediateAreAlreadyPreCompleted()
        {
            // This should match _maxBytesPreCompleted in SocketOutput
            var maxBytesPreCompleted = 65536;
            var completeQueue = new Queue<Action<int>>();
            var writeRequestedWh = new ManualResetEventSlim();

            // Arrange
            var mockLibuv = new MockLibuv
            {
                OnWrite = (socket, buffers, triggerCompleted) =>
                {
                    completeQueue.Enqueue(triggerCompleted);
                    writeRequestedWh.Set();
                    return 0;
                }
            };

            using (var kestrelEngine = new KestrelEngine(mockLibuv, new TestServiceContext()))
            using (var memory = new MemoryPool2())
            {
                kestrelEngine.Start(count: 1);

                var kestrelThread = kestrelEngine.Threads[0];
                var socket = new MockSocket(kestrelThread.Loop.ThreadId, new TestKestrelTrace());
                var trace = new KestrelTrace(new TestKestrelTrace());
                var ltp = new LoggingThreadPool(trace);
                var socketOutput = new SocketOutput(kestrelThread, socket, memory, null, 0, trace, ltp, new Queue<UvWriteReq>());

                var bufferSize = maxBytesPreCompleted / 2;
                var data = new byte[bufferSize];
                var halfWriteBehindBuffer = new ArraySegment<byte>(data, 0, bufferSize);

                // Act 
<<<<<<< HEAD
                socketOutput.WriteAsync(halfBuffer, default(CancellationToken), false).ContinueWith(onCompleted);
                // Assert
                // The first write should pre-complete since it is not immediate.
                Assert.True(completedWh.Wait(1000));
                // Arrange
                completedWh.Reset();
                // Act 
                socketOutput.WriteAsync(halfBuffer, default(CancellationToken)).ContinueWith(onCompleted);
                // Assert
                // The second write should pre-complete since it is <= _maxBytesPreCompleted.
                Assert.True(completedWh.Wait(1000));
                // Arrange
                completedWh.Reset();
                // Act 
                socketOutput.WriteAsync(halfBuffer, default(CancellationToken), false).ContinueWith(onCompleted);
=======
                var writeTask1 = socketOutput.WriteAsync(halfWriteBehindBuffer);
>>>>>>> a4b8b01c
                // Assert
                // The first write should pre-complete since it is <= _maxBytesPreCompleted.
                Assert.Equal(TaskStatus.RanToCompletion, writeTask1.Status);
                Assert.True(writeRequestedWh.Wait(1000));
                writeRequestedWh.Reset();

                // Add more bytes to the write-behind buffer to prevent the next write from
                var iter = socketOutput.ProducingStart();
                iter.CopyFrom(halfWriteBehindBuffer);
                socketOutput.ProducingComplete(iter);

                // Act
<<<<<<< HEAD
                socketOutput.WriteAsync(halfBuffer, default(CancellationToken)).ContinueWith(onCompleted);
=======
                var writeTask2 = socketOutput.WriteAsync(halfWriteBehindBuffer);

>>>>>>> a4b8b01c
                // Assert 
                // Too many bytes are already pre-completed for the fourth write to pre-complete.
                Assert.True(writeRequestedWh.Wait(1000));
                Assert.False(writeTask2.IsCompleted);

                // 2 calls have been made to uv_write
                Assert.Equal(2, completeQueue.Count);

                // Act
                completeQueue.Dequeue()(0);

                // Assert
                // Finishing the first write should allow the second write to pre-complete.
                Assert.True(writeTask2.Wait(1000));
            }
        }

        [Fact]
        public async Task OnlyWritesRequestingCancellationAreErroredOnCancellation()
        {
            // This should match _maxBytesPreCompleted in SocketOutput
            var maxBytesPreCompleted = 65536;
            var completeQueue = new Queue<Action<int>>();

            // Arrange
            var mockLibuv = new MockLibuv
            {
                OnWrite = (socket, buffers, triggerCompleted) =>
                {
                    completeQueue.Enqueue(triggerCompleted);
                    return 0;
                }
            };

            using (var kestrelEngine = new KestrelEngine(mockLibuv, new TestServiceContext()))
            using (var memory = new MemoryPool2())
            {
                kestrelEngine.Start(count: 1);

                var kestrelThread = kestrelEngine.Threads[0];
                var socket = new MockSocket(kestrelThread.Loop.ThreadId, new TestKestrelTrace());
                var trace = new KestrelTrace(new TestKestrelTrace());
                var ltp = new LoggingThreadPool(trace);
                ISocketOutput socketOutput = new SocketOutput(kestrelThread, socket, memory, new MockConnection(socket), 0, trace, ltp, new Queue<UvWriteReq>());

                var bufferSize = maxBytesPreCompleted;

                var data = new byte[bufferSize];
                var fullBuffer = new ArraySegment<byte>(data, 0, bufferSize);

                var cts = new CancellationTokenSource();

                // Act 
                var task1Success = socketOutput.WriteAsync(fullBuffer, cancellationToken: cts.Token);
                // task1 should complete successfully as < _maxBytesPreCompleted

                // First task is completed and successful
                Assert.True(task1Success.IsCompleted);
                Assert.False(task1Success.IsCanceled);
                Assert.False(task1Success.IsFaulted);

                task1Success.GetAwaiter().GetResult();

                // following tasks should wait.

                var task2Throw = socketOutput.WriteAsync(fullBuffer, cancellationToken: cts.Token);
                var task3Success = socketOutput.WriteAsync(fullBuffer, cancellationToken: default(CancellationToken));

                // Give time for tasks to percolate
                await Task.Delay(1000).ConfigureAwait(false);

                // Second task is not completed
                Assert.False(task2Throw.IsCompleted);
                Assert.False(task2Throw.IsCanceled);
                Assert.False(task2Throw.IsFaulted);

                // Third task is not completed 
                Assert.False(task3Success.IsCompleted);
                Assert.False(task3Success.IsCanceled);
                Assert.False(task3Success.IsFaulted);

                cts.Cancel();

                // Give time for tasks to percolate
                await Task.Delay(1000).ConfigureAwait(false);

                // Second task is now canceled
                Assert.True(task2Throw.IsCompleted);
                Assert.True(task2Throw.IsCanceled);
                Assert.False(task2Throw.IsFaulted);

                // Third task is now completed 
                Assert.True(task3Success.IsCompleted);
                Assert.False(task3Success.IsCanceled);
                Assert.False(task3Success.IsFaulted);

                // Fourth task immediately cancels as the token is canceled 
                var task4Throw = socketOutput.WriteAsync(fullBuffer, cancellationToken: cts.Token);

                Assert.True(task4Throw.IsCompleted);
                Assert.True(task4Throw.IsCanceled);
                Assert.False(task4Throw.IsFaulted);

                Assert.Throws<TaskCanceledException>(() => task4Throw.GetAwaiter().GetResult());

                var task5Success = socketOutput.WriteAsync(fullBuffer, cancellationToken: default(CancellationToken));
                // task5 should complete immediately
                
                Assert.True(task5Success.IsCompleted);
                Assert.False(task5Success.IsCanceled);
                Assert.False(task5Success.IsFaulted);

                cts = new CancellationTokenSource();

                var task6Throw = socketOutput.WriteAsync(fullBuffer, cancellationToken: cts.Token);
                // task6 should complete immediately but not cancel as its cancellation token isn't set

                Assert.True(task6Throw.IsCompleted);
                Assert.False(task6Throw.IsCanceled);
                Assert.False(task6Throw.IsFaulted);

                task6Throw.GetAwaiter().GetResult();

                Assert.True(true);
            }
        }

        [Fact]
        public async Task FailedWriteCompletesOrCancelsAllPendingTasks()
        {
            // This should match _maxBytesPreCompleted in SocketOutput
            var maxBytesPreCompleted = 65536;
            var completeQueue = new Queue<Action<int>>();

            // Arrange
            var mockLibuv = new MockLibuv
            {
                OnWrite = (socket, buffers, triggerCompleted) =>
                {
                    completeQueue.Enqueue(triggerCompleted);
                    return 0;
                }
            };

            using (var kestrelEngine = new KestrelEngine(mockLibuv, new TestServiceContext()))
            using (var memory = new MemoryPool2())
            using (var abortedSource = new CancellationTokenSource())
            {
                kestrelEngine.Start(count: 1);

                var kestrelThread = kestrelEngine.Threads[0];
                var socket = new MockSocket(kestrelThread.Loop.ThreadId, new TestKestrelTrace());
                var trace = new KestrelTrace(new TestKestrelTrace());
                var ltp = new LoggingThreadPool(trace);

                var mockConnection = new MockConnection(socket);
                mockConnection.RequestAbortedSource = abortedSource;
                ISocketOutput socketOutput = new SocketOutput(kestrelThread, socket, memory, mockConnection, 0, trace, ltp, new Queue<UvWriteReq>());

                var bufferSize = maxBytesPreCompleted;

                var data = new byte[bufferSize];
                var fullBuffer = new ArraySegment<byte>(data, 0, bufferSize);

                // Act 
                var task1Success = socketOutput.WriteAsync(fullBuffer, cancellationToken: abortedSource.Token);
                // task1 should complete successfully as < _maxBytesPreCompleted

                // First task is completed and successful
                Assert.True(task1Success.IsCompleted);
                Assert.False(task1Success.IsCanceled);
                Assert.False(task1Success.IsFaulted);

                task1Success.GetAwaiter().GetResult();

                // following tasks should wait.
                var task2Success = socketOutput.WriteAsync(fullBuffer, cancellationToken: CancellationToken.None);
                var task3Canceled = socketOutput.WriteAsync(fullBuffer, cancellationToken: abortedSource.Token);

                // Give time for tasks to percolate
                await Task.Delay(1000).ConfigureAwait(false);

                // Second task is not completed
                Assert.False(task2Success.IsCompleted);
                Assert.False(task2Success.IsCanceled);
                Assert.False(task2Success.IsFaulted);

                // Third task is not completed 
                Assert.False(task3Canceled.IsCompleted);
                Assert.False(task3Canceled.IsCanceled);
                Assert.False(task3Canceled.IsFaulted);

                // Cause the first write to fail.
                completeQueue.Dequeue()(-1);

                // Give time for tasks to percolate
                await Task.Delay(1000).ConfigureAwait(false);

                // Second task is now completed
                Assert.True(task2Success.IsCompleted);
                Assert.False(task2Success.IsCanceled);
                Assert.False(task2Success.IsFaulted);

                // Third task is now canceled
                Assert.True(task3Canceled.IsCompleted);
                Assert.True(task3Canceled.IsCanceled);
                Assert.False(task3Canceled.IsFaulted);
            }
        }

        [Fact]
        public void WritesDontGetCompletedTooQuickly()
        {
            // This should match _maxBytesPreCompleted in SocketOutput
            var maxBytesPreCompleted = 65536;
            var completeQueue = new Queue<Action<int>>();
            var onWriteWh = new ManualResetEventSlim();

            // Arrange
            var mockLibuv = new MockLibuv
            {
                OnWrite = (socket, buffers, triggerCompleted) =>
                {
                    completeQueue.Enqueue(triggerCompleted);
                    onWriteWh.Set();

                    return 0;
                }
            };

            using (var kestrelEngine = new KestrelEngine(mockLibuv, new TestServiceContext()))
            using (var memory = new MemoryPool2())
            {
                kestrelEngine.Start(count: 1);

                var kestrelThread = kestrelEngine.Threads[0];
                var socket = new MockSocket(kestrelThread.Loop.ThreadId, new TestKestrelTrace());
                var trace = new KestrelTrace(new TestKestrelTrace());
                var ltp = new LoggingThreadPool(trace);
                var socketOutput = new SocketOutput(kestrelThread, socket, memory, null, 0, trace, ltp, new Queue<UvWriteReq>());

                var bufferSize = maxBytesPreCompleted;
                var buffer = new ArraySegment<byte>(new byte[bufferSize], 0, bufferSize);

                var completedWh = new ManualResetEventSlim();
                Action<Task> onCompleted = (Task t) =>
                {
                    Assert.Null(t.Exception);
                    completedWh.Set();
                };

                var completedWh2 = new ManualResetEventSlim();
                Action<Task> onCompleted2 = (Task t) =>
                {
                    Assert.Null(t.Exception);
                    completedWh2.Set();
                };

                // Act (Pre-complete the maximum number of bytes in preparation for the rest of the test)
                socketOutput.WriteAsync(buffer, default(CancellationToken)).ContinueWith(onCompleted);
                // Assert
                // The first write should pre-complete since it is <= _maxBytesPreCompleted.
                Assert.True(completedWh.Wait(1000));
                Assert.True(onWriteWh.Wait(1000));
                // Arrange
                completedWh.Reset();
                onWriteWh.Reset();

                // Act
                socketOutput.WriteAsync(buffer, default(CancellationToken)).ContinueWith(onCompleted);
                socketOutput.WriteAsync(buffer, default(CancellationToken)).ContinueWith(onCompleted2);

                Assert.True(onWriteWh.Wait(1000));
                completeQueue.Dequeue()(0);

                // Assert 
                // Too many bytes are already pre-completed for the third but not the second write to pre-complete.
                // https://github.com/aspnet/KestrelHttpServer/issues/356
                Assert.True(completedWh.Wait(1000));
                Assert.False(completedWh2.Wait(1000));

                // Act
                completeQueue.Dequeue()(0);

                // Assert
                // Finishing the first write should allow the second write to pre-complete.
                Assert.True(completedWh2.Wait(1000));
            }
        }

        [Fact]
        public void ProducingStartAndProducingCompleteCanBeUsedDirectly()
        {
            int nBuffers = 0;
            var nBufferWh = new ManualResetEventSlim();

            var mockLibuv = new MockLibuv
            {
                OnWrite = (socket, buffers, triggerCompleted) =>
                {
                    nBuffers = buffers;
                    nBufferWh.Set();
                    triggerCompleted(0);
                    return 0;
                }
            };

            using (var kestrelEngine = new KestrelEngine(mockLibuv, new TestServiceContext()))
            using (var memory = new MemoryPool2())
            {
                kestrelEngine.Start(count: 1);

                var kestrelThread = kestrelEngine.Threads[0];
                var socket = new MockSocket(kestrelThread.Loop.ThreadId, new TestKestrelTrace());
                var trace = new KestrelTrace(new TestKestrelTrace());
                var ltp = new LoggingThreadPool(trace);
                var socketOutput = new SocketOutput(kestrelThread, socket, memory, null, 0, trace, ltp, new Queue<UvWriteReq>());

                // block 1
                var start = socketOutput.ProducingStart();
                start.Block.End = start.Block.Data.Offset + start.Block.Data.Count;

                // block 2
                var block2 = memory.Lease();
                block2.End = block2.Data.Offset + block2.Data.Count;
                start.Block.Next = block2;

                var end = new MemoryPoolIterator2(block2, block2.End);

                socketOutput.ProducingComplete(end);

                // A call to Write is required to ensure a write is scheduled
                socketOutput.WriteAsync(default(ArraySegment<byte>), default(CancellationToken));

                Assert.True(nBufferWh.Wait(1000));
                Assert.Equal(2, nBuffers);
            }
        }


        private class MockSocket : UvStreamHandle
        {
            public MockSocket(int threadId, IKestrelTrace logger) : base(logger)
            {
                // Set the handle to something other than IntPtr.Zero
                // so handle.Validate doesn't fail in Libuv.write
                handle = (IntPtr)1;
                _threadId = threadId;
            }

            protected override bool ReleaseHandle()
            {
                // No-op
                return true;
            }
        }
    }
}<|MERGE_RESOLUTION|>--- conflicted
+++ resolved
@@ -155,25 +155,7 @@
                 var halfWriteBehindBuffer = new ArraySegment<byte>(data, 0, bufferSize);
 
                 // Act 
-<<<<<<< HEAD
-                socketOutput.WriteAsync(halfBuffer, default(CancellationToken), false).ContinueWith(onCompleted);
-                // Assert
-                // The first write should pre-complete since it is not immediate.
-                Assert.True(completedWh.Wait(1000));
-                // Arrange
-                completedWh.Reset();
-                // Act 
-                socketOutput.WriteAsync(halfBuffer, default(CancellationToken)).ContinueWith(onCompleted);
-                // Assert
-                // The second write should pre-complete since it is <= _maxBytesPreCompleted.
-                Assert.True(completedWh.Wait(1000));
-                // Arrange
-                completedWh.Reset();
-                // Act 
-                socketOutput.WriteAsync(halfBuffer, default(CancellationToken), false).ContinueWith(onCompleted);
-=======
                 var writeTask1 = socketOutput.WriteAsync(halfWriteBehindBuffer);
->>>>>>> a4b8b01c
                 // Assert
                 // The first write should pre-complete since it is <= _maxBytesPreCompleted.
                 Assert.Equal(TaskStatus.RanToCompletion, writeTask1.Status);
@@ -186,12 +168,7 @@
                 socketOutput.ProducingComplete(iter);
 
                 // Act
-<<<<<<< HEAD
-                socketOutput.WriteAsync(halfBuffer, default(CancellationToken)).ContinueWith(onCompleted);
-=======
                 var writeTask2 = socketOutput.WriteAsync(halfWriteBehindBuffer);
-
->>>>>>> a4b8b01c
                 // Assert 
                 // Too many bytes are already pre-completed for the fourth write to pre-complete.
                 Assert.True(writeRequestedWh.Wait(1000));
